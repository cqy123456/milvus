// Licensed to the Apache Software Foundation (ASF) under one
// or more contributor license agreements.  See the NOTICE file
// distributed with this work for additional information
// regarding copyright ownership.  The ASF licenses this file
// to you under the Apache License, Version 2.0 (the
// "License"); you may not use this file except in compliance
// with the License.  You may obtain a copy of the License at
//
//   http://www.apache.org/licenses/LICENSE-2.0
//
// Unless required by applicable law or agreed to in writing,
// software distributed under the License is distributed on an
// "AS IS" BASIS, WITHOUT WARRANTIES OR CONDITIONS OF ANY
// KIND, either express or implied.  See the License for the
// specific language governing permissions and limitations
// under the License.

#include "server/DBWrapper.h"
#include "Config.h"
#include "db/DBFactory.h"
#include "utils/CommonUtil.h"
#include "utils/Log.h"
#include "utils/StringHelpFunctions.h"

#include <faiss/utils.h>
<<<<<<< HEAD
#include <cmath>
=======
#include <omp.h>
#include <string>
#include <vector>
>>>>>>> b61f9822

namespace milvus {
namespace server {

Status
DBWrapper::StartService() {
    Config& config = Config::GetInstance();
    Status s;
    // db config
    engine::DBOptions opt;

    s = config.GetDBConfigBackendUrl(opt.meta_.backend_uri_);
    if (!s.ok()) {
        return s;
    }

    std::string path;
    s = config.GetDBConfigPrimaryPath(path);
    if (!s.ok()) {
        return s;
    }

    opt.meta_.path_ = path + "/db";

    std::string db_slave_path;
    s = config.GetDBConfigSecondaryPath(db_slave_path);
    if (!s.ok()) {
        return s;
    }

    StringHelpFunctions::SplitStringByDelimeter(db_slave_path, ";", opt.meta_.slave_paths_);

    // cache config
    s = config.GetCacheConfigCacheInsertData(opt.insert_cache_immediately_);
    if (!s.ok()) {
        return s;
    }

    std::string mode;
    s = config.GetServerConfigDeployMode(mode);
    if (!s.ok()) {
        return s;
    }

    if (mode == "single") {
        opt.mode_ = engine::DBOptions::MODE::SINGLE;
    } else if (mode == "cluster_readonly") {
        opt.mode_ = engine::DBOptions::MODE::CLUSTER_READONLY;
    } else if (mode == "cluster_writable") {
        opt.mode_ = engine::DBOptions::MODE::CLUSTER_WRITABLE;
    } else {
        std::cerr << "ERROR: mode specified in server_config must be ['single', 'cluster_readonly', 'cluster_writable']"
                  << std::endl;
        kill(0, SIGUSR1);
    }

    // engine config
    int32_t omp_thread;
    s = config.GetEngineConfigOmpThreadNum(omp_thread);
    if (!s.ok()) {
        return s;
    }

    if (omp_thread > 0) {
        omp_set_num_threads(omp_thread);
        SERVER_LOG_DEBUG << "Specify openmp thread number: " << omp_thread;
    } else {
        uint32_t sys_thread_cnt = 8;
        if (CommonUtil::GetSystemAvailableThreads(sys_thread_cnt)) {
            omp_thread = static_cast<int32_t>(ceil(sys_thread_cnt * 0.5));
            omp_set_num_threads(omp_thread);
        }
    }

    // init faiss global variable
    int32_t use_blas_threshold;
    s = config.GetEngineConfigUseBlasThreshold(use_blas_threshold);
    if (!s.ok()) {
        return s;
    }

    faiss::distance_compute_blas_threshold = use_blas_threshold;

    // set archive config
    engine::ArchiveConf::CriteriaT criterial;
    int32_t disk, days;
    s = config.GetDBConfigArchiveDiskThreshold(disk);
    if (!s.ok()) {
        return s;
    }

    if (disk > 0) {
        criterial[engine::ARCHIVE_CONF_DISK] = disk;
    }

    s = config.GetDBConfigArchiveDaysThreshold(days);
    if (!s.ok()) {
        return s;
    }

    if (days > 0) {
        criterial[engine::ARCHIVE_CONF_DAYS] = days;
    }
    opt.meta_.archive_conf_.SetCriterias(criterial);

    // create db root folder
    Status status = CommonUtil::CreateDirectory(opt.meta_.path_);
    if (!status.ok()) {
        std::cerr << "ERROR! Failed to create database root path: " << opt.meta_.path_ << std::endl;
        kill(0, SIGUSR1);
    }

    for (auto& path : opt.meta_.slave_paths_) {
        status = CommonUtil::CreateDirectory(path);
        if (!status.ok()) {
            std::cerr << "ERROR! Failed to create database slave path: " << path << std::endl;
            kill(0, SIGUSR1);
        }
    }

    // create db instance
    try {
        db_ = engine::DBFactory::Build(opt);
    } catch (std::exception& ex) {
        std::cerr << "ERROR! Failed to open database: " << ex.what() << std::endl;
        kill(0, SIGUSR1);
    }

    db_->Start();

    // preload table
    std::string preload_tables;
    s = config.GetDBConfigPreloadTable(preload_tables);
    if (!s.ok()) {
        return s;
    }

    s = PreloadTables(preload_tables);
    if (!s.ok()) {
        std::cerr << "ERROR! Failed to preload tables: " << preload_tables << std::endl;
        std::cerr << s.ToString() << std::endl;
        kill(0, SIGUSR1);
    }

    return Status::OK();
}

Status
DBWrapper::StopService() {
    if (db_) {
        db_->Stop();
    }

    return Status::OK();
}

Status
DBWrapper::PreloadTables(const std::string& preload_tables) {
    if (preload_tables.empty()) {
        // do nothing
    } else if (preload_tables == "*") {
        // load all tables
        std::vector<engine::meta::TableSchema> table_schema_array;
        db_->AllTables(table_schema_array);

        for (auto& schema : table_schema_array) {
            auto status = db_->PreloadTable(schema.table_id_);
            if (!status.ok()) {
                return status;
            }
        }
    } else {
        std::vector<std::string> table_names;
        StringHelpFunctions::SplitStringByDelimeter(preload_tables, ",", table_names);
        for (auto& name : table_names) {
            auto status = db_->PreloadTable(name);
            if (!status.ok()) {
                return status;
            }
        }
    }

    return Status::OK();
}

}  // namespace server
}  // namespace milvus<|MERGE_RESOLUTION|>--- conflicted
+++ resolved
@@ -23,13 +23,10 @@
 #include "utils/StringHelpFunctions.h"
 
 #include <faiss/utils.h>
-<<<<<<< HEAD
+#include <omp.h>
 #include <cmath>
-=======
-#include <omp.h>
 #include <string>
 #include <vector>
->>>>>>> b61f9822
 
 namespace milvus {
 namespace server {
