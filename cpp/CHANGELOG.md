# Changelog

Please mark all change in change log and use the ticket from JIRA.

# Milvus 0.4.0 (2019-07-28)

## Bug

## Improvement
- MS-327 - Clean code for milvus
- MS-336 - Scheduler interface
- MS-344 - Add TaskTable Test
- MS-345 - Add Node Test
- MS-346 - Add some implementation of scheduler to solve compile error
- MS-348 - Add ResourceFactory Test
- MS-350 - Remove knowhere submodule
- MS-354 - Add task class and interface in scheduler
- MS-355 - Add copy interface in ExcutionEngine
- MS-357 - Add minimum schedule function
- MS-359 - Add cost test in new scheduler
- MS-361 - Add event in resource
- MS-364 - Modify tasktableitem in tasktable
- MS-365 - Use tasktableitemptr instead in event
- MS-366 - Implement TaskTable
- MS-368 - Implement cost.cpp
- MS-371 - Add TaskTableUpdatedEvent
- MS-373 - Add resource test
- MS-374 - Add action definition
- MS-375 - Add Dump implementation for Event
- MS-376 - Add loader and executor enable flag in Resource avoid diskresource execute task
- MS-377 - Improve process thread trigger in ResourceMgr, Scheduler and TaskTable
- MS-378 - Debug and Update normal_test in scheduler unittest
- MS-379 - Add Dump implementation in Resource
- MS-380 - Update resource loader and executor, work util all finished
- MS-383 - Modify condition variable usage in scheduler
- MS-384 - Add global instance of ResourceMgr and Scheduler
- MS-389 - Add clone interface in Task
- MS-390 - Update resource construct function
- MS-391 - Add PushTaskToNeighbourHasExecutor action
- MS-394 - Update scheduler unittest
- MS-400 - Add timestamp record in task state change function
- MS-402 - Add dump implementation for TaskTableItem
- MS-406 - Add table flag for meta
- MS-403 - Add GpuCacheMgr
<<<<<<< HEAD
- MS-407 - Reconstruct MetricsCollector
=======
- MS-404 - Release index after search task done avoid memory increment continues
- MS-405 - Add delete task support
>>>>>>> af45efd5

## New Feature
- MS-343 - Implement ResourceMgr
- MS-338 - NewAPI: refine code to support CreateIndex
- MS-339 - NewAPI: refine code to support DropIndex
- MS-340 - NewAPI: implement DescribeIndex

## Task
- MS-297 - disable mysql unit test

# Milvus 0.3.1 (2019-07-10)

## Bug

- MS-148 - Disable cleanup if mode is read only
- MS-149 - Fixed searching only one index file issue in distributed mode
- MS-153 - Fix c_str error when connecting to MySQL
- MS-157 - Fix changelog
- MS-190 - Use env variable to switch mem manager and fix cmake
- MS-217 - Fix SQ8 row count bug
- MS-224 - Return AlreadyExist status in MySQLMetaImpl::CreateTable if table already exists
- MS-232 - Add MySQLMetaImpl::UpdateTableFilesToIndex and set maximum_memory to default if config value = 0
- MS-233 - Remove mem manager log
- MS-230 - Change parameter name: Maximum_memory to insert_buffer_size
- MS-234 - Some case cause background merge thread stop
- MS-235 - Some test cases random fail
- MS-236 - Add MySQLMetaImpl::HasNonIndexFiles
- MS-257 - Update bzip2 download url
- MS-288 - Update compile scripts
- MS-330 - Stability test failed caused by server core dumped
- MS-347 - Build index hangs again
- MS-382 - fix MySQLMetaImpl::CleanUpFilesWithTTL unknown column bug

## Improvement
- MS-156 - Add unittest for merge result functions
- MS-152 - Delete assert in MySQLMetaImpl and change MySQLConnectionPool impl
- MS-204 - Support multi db_path
- MS-206 - Support SQ8 index type
- MS-208 - Add buildinde interface for C++ SDK
- MS-212 - Support Inner product metric type
- MS-241 - Build Faiss with MKL if using Intel CPU; else build with OpenBlas
- MS-242 - Clean up cmake and change MAKE_BUILD_ARGS to be user defined variable
- MS-245 - Improve search result transfer performance
- MS-248 - Support AddVector/SearchVector profiling
- MS-256 - Add more cache config
- MS-260 - Refine log
- MS-249 - Check machine hardware during initialize
- MS-261 - Update faiss version to 1.5.3 and add BUILD_FAISS_WITH_MKL as an option
- MS-266 - Improve topk reduce time by using multi-threads
- MS-275 - Avoid sqlite logic error excetion
- MS-278 - add IndexStatsHelper
- MS-313 - add GRPC
- MS-325 - add grpc status return for C++ sdk and modify some format
- MS-278 - Add IndexStatsHelper
- MS-312 - Set openmp thread number by config
- MS-305 - Add CPU core percent metric
- MS-310 - Add milvus CPU utilization ratio and CPU/GPU temperature metrics
- MS-324 - Show error when there is not enough gpu memory to build index
- MS-328 - Check metric type on server start
- MS-332 - Set grpc and thrift server run concurrently
- MS-352 - Add hybrid index

## New Feature
- MS-180 - Add new mem manager
- MS-195 - Add nlist and use_blas_threshold conf
- MS-137 - Integrate knowhere

## Task

- MS-125 - Create 0.3.1 release branch
- MS-306 - Optimize build efficiency

# Milvus 0.3.0 (2019-06-30)

## Bug
- MS-104 - Fix unittest lcov execution error
- MS-102 - Fix build script file condition error
- MS-80 - Fix server hang issue
- MS-89 - Fix compile failed, libgpufaiss.a link missing
- MS-90 - Fix arch match incorrect on ARM
- MS-99 - Fix compilation bug
- MS-110 - Avoid huge file size

## Improvement
- MS-82 - Update server startup welcome message
- MS-83 - Update vecwise to Milvus
- MS-77 - Performance issue of post-search action
- MS-22 - Enhancement for MemVector size control 
- MS-92 - Unify behavior of debug and release build
- MS-98 - Install all unit test to installation directory
- MS-115 - Change is_startup of metric_config switch from true to on
- MS-122 - Archive criteria config 
- MS-124 - HasTable interface
- MS-126 - Add more error code
- MS-128 - Change default db path

## New Feature

- MS-57 - Implement index load/search pipeline
- MS-56 - Add version information when server is started
- MS-64 - Different table can have different index type
- MS-52 - Return search score
- MS-66 - Support time range query
- MS-68 - Remove rocksdb from third-party
- MS-70 - cmake: remove redundant libs in src
- MS-71 - cmake: fix faiss dependency
- MS-72 - cmake: change prometheus source to git
- MS-73 - cmake: delete civetweb
- MS-65 - Implement GetTableRowCount interface
- MS-45 - Implement DeleteTable interface
- MS-75 - cmake: change faiss version to 1.5.2; add CUDA gencode
- MS-81 - fix faiss ptx issue; change cuda gencode
- MS-84 - cmake: add arrow, jemalloc and jsoncons third party; default build option OFF
- MS-85 - add NetIO metric
- MS-96 - add new query interface for specified files
- MS-97 - Add S3 SDK for MinIO Storage
- MS-105 - Add MySQL
- MS-130 - Add prometheus_test
- MS-144 - Add nprobe config
- MS-147 - Enable IVF
- MS-130 - Add prometheus_test

## Task
- MS-74 - Change README.md in cpp
- MS-88 - Add support for arm architecture

# Milvus 0.2.0 (2019-05-31)

## Bug

- MS-32 - Fix thrift error
- MS-34 - Fix prometheus-cpp thirdparty
- MS-67 - Fix license check bug
- MS-76 - Fix pipeline crash bug
- MS-100 - cmake: fix AWS build issue
- MS-101 - change AWS build type to Release

## Improvement

- MS-20 - Clean Code Part 1

## New Feature

- MS-5 - Implement Auto Archive Feature
- MS-6 - Implement SDK interface part 1
- MS-16 - Implement metrics without prometheus
- MS-21 - Implement SDK interface part 2
- MS-26 - cmake. Add thirdparty packages
- MS-31 - cmake: add prometheus
- MS-33 - cmake: add -j4 to make third party packages build faster
- MS-27 - support gpu config and disable license build config in cmake
- MS-47 - Add query vps metrics
- MS-37 - Add query, cache usage, disk write speed and file data size metrics
- MS-30 - Use faiss v1.5.2
- MS-54 - cmake: Change Thrift third party URL to github.com
- MS-69 - prometheus: add all proposed metrics

## Task

- MS-1 - Add CHANGELOG.md
- MS-4 - Refactor the vecwise_engine code structure
- MS-62 - Search range to all if no date specified<|MERGE_RESOLUTION|>--- conflicted
+++ resolved
@@ -42,12 +42,9 @@
 - MS-402 - Add dump implementation for TaskTableItem
 - MS-406 - Add table flag for meta
 - MS-403 - Add GpuCacheMgr
-<<<<<<< HEAD
-- MS-407 - Reconstruct MetricsCollector
-=======
 - MS-404 - Release index after search task done avoid memory increment continues
 - MS-405 - Add delete task support
->>>>>>> af45efd5
+- MS-407 - Reconstruct MetricsCollector
 
 ## New Feature
 - MS-343 - Implement ResourceMgr
